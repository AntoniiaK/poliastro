--- conflicted
+++ resolved
@@ -17,24 +17,10 @@
   matrix:
     - PYTHON: 2.7
       NUMPY: 1.9
-<<<<<<< HEAD
-    - PYTHON: 2.7
-      NUMPY: 1.10
-=======
->>>>>>> 464c7605
     - PYTHON: 3.3
       NUMPY: 1.9
     - PYTHON: 3.4
       NUMPY: 1.9
-<<<<<<< HEAD
-    - PYTHON: 3.4
-      NUMPY: 1.10
-    - PYTHON: 3.5
-      NUMPY: 1.9
-    - PYTHON: 3.5
-      NUMPY: 1.10
-=======
->>>>>>> 464c7605
 
 install:
   # Install miniconda using a powershell script.
